--- conflicted
+++ resolved
@@ -64,67 +64,6 @@
     
     If the company has no target or the target can't be processed, then the output the emission database, unprocessed
     """
-<<<<<<< HEAD
-    # global data_benchmark
-
-    # TODO: expand function to handle multiple targets / loop over scopes
-    target = targets[0]
-    scope = target.target_scope
-
-    base_year = target.base_year
-
-    # Solve for intensity and absolute
-    if target.target_type == "intensity":
-        # Simple case: the target is in intensity
-        # Get the intensity data
-        intensity_data = historic_data.emission_intensities.__getattribute__(scope.name)
-
-        # Get last year data with non-null value
-        last_year_data = next((i for i in reversed(intensity_data) if type(i.value.magnitude) != NAType), None)
-        last_year, value_last_year = last_year_data.year, last_year_data.value
-
-        if last_year is None or base_year >= last_year:
-            target_ei_projections = None
-        else:  # Removed condition base year > first_year. Do we care as long as base_year_qty is known?
-            target_year = target.end_year
-            # Attribute target_reduction_pct of ITargetData is currently a fraction, not a percentage.
-            target_value = pint_ify(target.target_base_qty * (1 - target.target_reduction_pct), target.target_base_unit)
-            CAGR = compute_CAGR(value_last_year, target_value, (target_year - last_year))
-            target_ei_projections = ICompanyEIProjections(projections=
-                  [ICompanyEIProjection(year=year, value=value_last_year * (1 + CAGR) ** (y + 1))
-                                        for y, year in enumerate(range(1 + last_year, 1 + target_year))]
-            )
-
-    elif target.target_type == "absolute":
-        # Complicated case, the target must be switched from absolute value to intensity.
-        # We use the benchmark production data
-        # Compute Emission CAGR
-        emission_data = historic_data.emissions.__getattribute__(scope.name)
-
-        # Get last year data with non-null value
-        last_year_data = next((e for e in reversed(emission_data) if type(e.value.magnitude) != NAType), None)
-        last_year, value_last_year = last_year_data.year, last_year_data.value
-
-        if last_year is None or base_year >= last_year:
-            target_ei_projections = None
-        else: # Removed condition base year > first_year. Do we care as long as base_year_qty is known?
-            target_year = target.end_year
-            # Attribute target_reduction_pct of ITargetData is currently a fraction, not a percentage.
-            target_value = pint_ify(target.target_base_qty * (1 - target.target_reduction_pct), target.target_base_unit)
-            CAGR = compute_CAGR(value_last_year, target_value, (target_year - last_year))
-            emission_projections = [value_last_year * (1 + CAGR) ** (y + 1)
-                                    for y, year in enumerate(range(1 + last_year, 1 + target_year))]
-            emission_projections = pd.Series(emission_projections, index=range(last_year + 1, target_year + 1),
-                                             dtype=f'pint[{target.target_base_unit}]')
-            production_projections = production_bm.loc[last_year + 1: target_year]
-            ei_projections = emission_projections / production_projections
-
-            target_ei_projections = ICompanyEIProjections(projections=
-                                                          [ICompanyEIProjection(year=year, value=ei_projections[year])
-                                                           for year in range(last_year + 1, target_year + 1)]
-                                                          )
-=======
->>>>>>> 72cad313
 
     ei_projection_scopes = {"S1S2": None, "S3": None, "S1S2S3": None}
     for scope in ei_projection_scopes.keys():
@@ -193,12 +132,12 @@
                         target_year = 2050  # Value should come from somewhere else
                     emission_projections = [value_last_year * (1 + CAGR) ** (y + 1)
                                             for y, year in enumerate(range(last_year + 1, target_year + 1))]
-                    emission_projections = pd.DataFrame([emission_projections],
-                                                        columns=range(last_year + 1, target_year + 1))
-                    production_projections = production_bm.loc[:, last_year + 1: target_year]
+                    emission_projections = pd.Series(emission_projections, index=range(last_year + 1, target_year + 1),
+                                                     dtype=f'pint[{target.target_base_unit}]')
+                    production_projections = production_bm.loc[last_year + 1: target_year]
                     ei_projections = emission_projections / production_projections
 
-                    ei_projections = [ICompanyEIProjection(year=year, value=ei_projections[year].values.quantity)
+                    ei_projections = [ICompanyEIProjection(year=year, value=ei_projections[year])
                                       for year in range(last_year + 1, target_year + 1)]
                     if ei_projection_scopes[scope] is not None:
                         ei_projection_scopes[scope].projections.extend(ei_projections)

import re
import warnings  # needed until apply behaves better with Pint quantities in arrays
import datetime
from typing import Type, List, Optional
import pandas as pd
import numpy as np

from pydantic import ValidationError

import ITR
from ITR.data.osc_units import ureg, fx_ctx, Q_, PA_, ProductionQuantity, EmissionsQuantity, EI_Quantity, asPintSeries, asPintDataFrame, ProductionMetric, EmissionsMetric
import pint
from pint_pandas import PintType

from ITR.data.base_providers import BaseCompanyDataProvider
from ITR.configs import ColumnsConfig, TemperatureScoreConfig, VariablesConfig, TabsConfig, SectorsConfig, ProjectionControls, LoggingConfig

import logging
logger = logging.getLogger(__name__)
LoggingConfig.add_config_to_logger(logger)

from ITR.interfaces import ICompanyData, EScope, IHistoricEmissionsScopes, IProductionRealization, \
    IHistoricEIScopes, IHistoricData, ITargetData, IEmissionRealization, IEIRealization, \
    IProjection
from ITR.utils import get_project_root

pkg_root = get_project_root()
df_country_regions = pd.read_csv(f"{pkg_root}/data/input/country_region_info.csv")

def ITR_country_to_region(country:str) -> str:
    if not isinstance(country, str):
        if np.isnan(country):
            return 'Global'
        raise ValueError(f"ITR_country_to_region received invalid valud {country}")
    if len(country)==2:
        if country=='UK':
            country='GB'
        elif country=='SP':
            country='ES'
        elif country=='LX':
            country='LU'
        elif country=='JN':
            country='JP'
        elif country=='PO':
            country='PT'
        regions = df_country_regions[df_country_regions.alpha_2==country].region_ar6_10
    elif len(country)==3:
        regions = df_country_regions[df_country_regions.alpha_3==country].region_ar6_10
    else:
        if country in df_country_regions.name.values:
            regions = df_country_regions[df_country_regions.name==country].region_ar6_10
        elif country in df_country_regions.common_name.values:
            regions = df_country_regions[df_country_regions.common_name==country].region_ar6_10
        elif country == 'Great Britain':
            return 'Europe'
        else:
            raise ValueError(f"country {country} not found")
    if len(regions)==0:
        raise ValueError(f"country {country} not found")
    region = regions.squeeze()
    if region in ['North America', 'Europe']:
        return region
    if 'Asia' in region:
        return 'Asia'
    return 'Global'


# FIXME: circa line 480 of pint_array is code for master_scalar that shows how to decide if a thing has units

def _estimated_value(y: pd.Series) -> pint.Quantity: 
    """
    Parameters
    ----------
    y : a pd.Series that arrives via a pd.GroupBy operation.
        The elements of the series are all data (or np.nan) matching a metric/sub-metric.

    Returns
    -------
    A Quantity which could be either the first or only element from the pd.Series,
    or an estimate of correct answer.
        The estimateion is based on the mean of the non-null entries.
        It could be changed to output the last (most recent) value (if the inputs arrive sorted)
    """

    try:
        if isinstance(y, pd.DataFrame):
            # Something went wrong with the GroupBy operation and we got a pd.DataFrame
            # insted of being called column-by-column.
            logger.error("Cannot estimate value of whole DataFrame; Something went wrong with GroupBy operation")
            raise ValueError
        y = y[y.map(lambda x: not ITR.isna(x))]
<<<<<<< HEAD
=======
        if len(y)==0:
            return np.nan
        if not y.map(lambda x: isinstance(x, pint.Quantity)).all():
            # In the non-Quantity case, we might be "averaging" string values
            x = y.unique()
            if len(x)==1:
                return x[0]
            logger.error(f"Invalid attempt to estimate average of these items: {x}")
            raise ValueError
>>>>>>> 1e349523
    except TypeError:
        # FIXME: can get here if we have garbage units in one row (such as 't/MWh') that don't match another ('t CO2e/MWh')
        # Need to deal with that...
        logger.error(f"type_error({y}), so returning {y.values}[0]")
        return y.iloc[0]
<<<<<<< HEAD
    if len(y) == 0:
        return np.nan
    if len(y) == 1:
        # If there's only one non-NaN input, return that one
        return y.iloc[0]
    if not y.map(lambda x: isinstance(x, pint.Quantity)).all():
        # In the non-Quantity case, we might be "averaging" string values
        z = y.unique()
        if len(z)==1:
            return z[0]
        logger.error(f"Invalid attempt to estimate average of these items: {z}")
        raise ValueError
    # Let PintArray do all the work of harmonizing compatible units
    z = PA_._from_sequence(y)
    if ITR.HAS_UNCERTAINTIES:
        wavg = ITR.umean(z.quantity.m)
    else:
        wavg = np.mean(z.quantity.m)
    est_value = Q_(wavg, z.quantity.u)
    return est_value

# FIXME: Should make this work with a pure PintArray
=======
    # This relies on the fact that we can now see Quantity(np.nan, ...) for both float and ufloat magnitudes
    # remove NaNs, which mess with mean estimation
    x = PA_._from_sequence(y)
    if len(x) == 1:
        # If there's only one non-NaN input, return that one
        return x[0]
    if ITR.HAS_UNCERTAINTIES:
        wavg = ITR.umean(x.quantity.m)
    else:
        wavg = np.mean(x.quantity.m)
    est_value = Q_(wavg, x.quantity.u)
    return est_value

# FIXME: Should make this work with a pure PintArray.
>>>>>>> 1e349523
# Callers have already reduced multiple SUBMETRICS to a single rows using _estimated_value.
# However, pd.Categorize normalization might set several submetrics to NaN.  Ideally, we
# have more highly prioritized metrics than that, but if not, we can still fix things here.
def prioritize_submetric(x: pd.DataFrame) -> pd.Series:
    """
    Parameters
    ----------
    x : pd.DataFrame
        The index of the DataFrame is (SECTOR, COMPANY_ID, SCOPE)

    Returns
    -------
    y : Based on the SECTOR, pick the highest priority Series based on the SUBMETRIC
    """
    if len(x) == 1:
        # Nothing to prioritize
        return x.iloc[0]
<<<<<<< HEAD
=======
    if x.index[0][2]!='production' and x.index[0][1] in ['DE0005220008']:
        breakpoint()

>>>>>>> 1e349523
    # NaN values in pd.Categorical means we did not understand the prioritization of the submetric; *unrecognized* pushes to bottom
    x.submetric = x.submetric.fillna('*unrecognized*')
    x = x.sort_values('submetric')
    sector = x.index.get_level_values(0)[0]
    # Note that we only pull out a sector row if submetric is not NaN
    if sector == 'Electricity Utilities':
        submetric_idx = x.submetric=='3'
        y = x[submetric_idx]
        x = x[~submetric_idx]
    elif sector in ['Autos', 'Energy', 'Oil & Gas', 'Coal', 'Oil', 'Gas', 'Gas Utilities']:
        submetric_idx = x.submetric=='11'
        y = x[submetric_idx]
        x = x[~submetric_idx]
    else:
        y = pd.DataFrame([], columns=x.columns)

    while not x.empty:
        submetric_idx = x.submetric==x.iloc[0].submetric
        z = x[submetric_idx]
        x = x[~submetric_idx]
        if len(z)>1:
            z = z.groupby(by=[ColumnsConfig.SECTOR, ColumnsConfig.COMPANY_ID, 'metric'],dropna=False).agg(_estimated_value)
        if y.empty:
            y = z
        else: 
            # Where TRUE, keep original value
            # FIXME: Pandas 2.1 allows inplace=True
            y = y.where(y.isna() <= z.isna(), z)
    assert not any(y.submetric=='*unrecognized*')
    return y.squeeze()


# Documentation for `number` can be found at f"https://ghgprotocol.org/sites/default/files/standards_supporting/Chapter{number}.pdf"
# Appendix A covers Sampling
# Appendix B covers Scenario Uncertainty
# Appendix C covers Intensity Metrics
# Appendix D contains Summary Tables
# Appendix documentation for `letter` can be found at f"https://ghgprotocol.org/sites/default/files/standards_supporting/Appendix{letter}.pdf"
s3_category_rdict = {
    "1": "Purchased goods and services", 
    "2": "Capital goods",
    "3": "Fuel- and energy-related activities",
    "3": "Fuel and energy-related activities",
    "4": "Upstream transportation and distribution",
    "4": "Upstream transportation",
    "5": "Waste generated in operations",
    "6": "Business travel",
    "7": "Employee commuting",
    "8": "Upstream leased assets",
    "8": "Leased assets (upstream)",
    "9": "Downstream transportation and distribution",
    "9": "Downstream transportation",
    "10": "Processing of sold products",
    "11": "Use of sold products",
    "12": "End-of-life treatment of sold products",
    "12": "End of life treatment",
    "13": "Downstream leased assets",
    "13": "Leased assets (downstream)",
    "14": "Franchises",
    "15": "Investments",
    "4,9": "Transportation",
}
s3_category_dict = { v.lower():k for k, v in s3_category_rdict.items() }

def maybe_other_s3_mappings(x: str):
    if pd.isna(x):
        return ''
    if isinstance(x, int):
        return str(x)
    if (m := re.match(r'^Cat (\d+):', x, flags=re.IGNORECASE)):
        return m.group(1)
    return x


# FIXME: Should we change this to derive from ExcelProviderCompany?
class TemplateProviderCompany(BaseCompanyDataProvider):
    """
    Data provider skeleton for CSV files. This class serves primarily for testing purposes only!
    As of Feb 2022, we are testing!!

    :param excel_path: A path to the Excel file with the company data
    :param column_config: An optional ColumnsConfig object containing relevant variable names
    """

    def __init__(self, excel_path: str,
                 column_config: Type[ColumnsConfig] = ColumnsConfig,
                 projection_controls: Type[ProjectionControls] = ProjectionControls):
        self.template_v2_start_year = None
        self.projection_controls = projection_controls
        # The initial population of companies' data
        self._companies = self._init_from_template_company_data(excel_path)
        super().__init__(self._companies, column_config, projection_controls)
        # The perfection of historic ESG data (adding synthethic company sectors, dropping those with missing data)
        self._companies = self._convert_from_template_company_data()

    # When rows of data are expressed in terms of scope intensities, solve for the implied production
    # This function is called before we've decided on "best" production, and indeed generates candidates for "best" emissions
    def _solve_intensities(self, df_fundamentals: pd.DataFrame, df_esg: pd.DataFrame) -> pd.DataFrame:
        # We have organized all emissions and productions data given, and inferred intensities from that.
        # But we may yet have been giving emissions and emissions intensities without production numbers,
        # or emissions intensities and production numbers without absolute emissions numbers.
        # We calculate those and append to the result.
        df_esg_has_intensity = df_esg[df_esg.metric.str.contains('intensity', regex=False)]
        df_esg_has_intensity = df_esg_has_intensity.assign(scope=lambda x: list(map(lambda y: y[0], x['metric'].str.split(' '))))
        # https://stackoverflow.com/a/61021228/1291237
        compare_cols = ['company_id', 'report_date']
        has_reported_production_mask = pd.Series(list(zip(*[df_esg[c] for c in compare_cols]))).isin(list(zip(*[df_esg[df_esg.metric.eq('production')][c] for c in compare_cols])))
        df_esg_missing_production = df_esg[~has_reported_production_mask.values]
        start_year_loc = df_esg.columns.get_loc(self.template_v2_start_year)
        esg_year_columns = df_esg.columns[start_year_loc:]
        end_year_loc = len(df_esg.columns)
        if len(df_esg_missing_production):
            # Generate production metrics from Emissions / EI, index by COMPANY_ID, REPORT_DATE, and SUBMETRIC
            df_intensities = df_esg_has_intensity.rename(columns={'metric':'intensity_metric', 'scope':'metric'})
            df_intensities = df_intensities.reset_index(drop=False).set_index([ColumnsConfig.COMPANY_ID, 'metric', ColumnsConfig.TEMPLATE_REPORT_DATE, 'submetric'])
            df_emissions = df_esg_missing_production.set_index([ColumnsConfig.COMPANY_ID, 'metric', ColumnsConfig.TEMPLATE_REPORT_DATE, 'submetric'])
            common_idx = df_emissions.index.intersection(df_intensities.index)
            df_emissions = df_emissions.loc[common_idx]
            df_intensities = df_intensities.loc[common_idx]
            df_emissions.loc[:, 'index'] = df_intensities.loc[:, 'index']
            df_intensities = df_intensities.set_index('index', append=True).loc[:, esg_year_columns]
            df_emissions = df_emissions.set_index('index', append=True).loc[:, esg_year_columns]
            df_intensities_t = asPintDataFrame(df_intensities.T)
            df_emissions_t = asPintDataFrame(df_emissions.T)
            df_productions_t = df_emissions_t.divide(df_intensities_t)
            # FIXME: need to reconcile what happens if multiple scopes all yield the same production metrics
            df_productions_t = df_productions_t.apply(lambda x: x.astype(f"pint[{ureg(str(x.dtype.units)).to_reduced_units().u}]")).dropna(axis=1, how='all')
            with warnings.catch_warnings():
                warnings.simplefilter("ignore")
                # pint units don't like being twisted from columns to rows, but it's ok
                df_productions = df_productions_t.T.droplevel(['company_id', 'metric', 'report_date', 'submetric'])
            production_idx = df_productions.index
            df_esg.loc[production_idx] = pd.concat([df_esg.loc[production_idx].iloc[:, 0:start_year_loc], df_productions], axis=1)
            df_esg.loc[production_idx, 'metric'] = 'production'
        df_esg_has_intensity = df_esg[df_esg.metric.str.contains('intensity', regex=False)]
        df_esg_has_intensity = df_esg_has_intensity.assign(scope=lambda x: list(map(lambda y: y[0], x['metric'].str.split(' '))))
        if len(df_esg_has_intensity):
            # Gather all "unique" production metrics together.  Alas, production submetrics don't always align with Emissions/EI submetrics
            # FIXME: several boundary-related words are used in submetric prioritization, though they never appear as submetircs; for now, drop boundary
            df1 = df_esg[df_esg.metric.eq('production')].set_index([ColumnsConfig.COMPANY_ID, ColumnsConfig.TEMPLATE_REPORT_DATE, 'submetric'])
            if 'boundary' in df1.columns:
                df1.drop(columns='boundary', inplace=True)
            df1 = df1.groupby(by=[ColumnsConfig.COMPANY_ID, ColumnsConfig.TEMPLATE_REPORT_DATE, 'submetric'],dropna=False).agg(_estimated_value)
            df1['sub_count'] = df1.groupby([ColumnsConfig.COMPANY_ID, ColumnsConfig.TEMPLATE_REPORT_DATE])[df1.columns[0]].transform('count')
            cols = df1.columns.tolist()
            df1 = df1[cols[-1:] + cols[:-1]]
            # Convert EI to Emissions using production
            # Save index...we'll need it later to bring values back to df_esg
            # Hide all our values except those we need to use/join with later
            df2 = df_esg_has_intensity.reset_index().set_index([ColumnsConfig.COMPANY_ID, ColumnsConfig.TEMPLATE_REPORT_DATE, 'submetric', ColumnsConfig.SCOPE, 'index']).loc[:, esg_year_columns]
            # Now we have to reconcile the fact that production submetrics/boundaries may or may not align with emissions(intensity) submetrics/boundaries
            # There are two cases we handle: (1) unique production rows match all intensity rows, and (2) production rows with submetrics match intensity rows with same submetrics
            # There may be intensities for multiple scopes, which all multiply against the same production number but which produce per-scope emissions values
            df1_case1 = (df1[df1.sub_count==1]
                         .droplevel('submetric')
                         .drop(columns='sub_count')
                         .merge(df2.reset_index(['submetric',ColumnsConfig.SCOPE,'index'])[['submetric',ColumnsConfig.SCOPE,'index']],
                                left_index=True,
                                right_index=True)
                         .set_index(['submetric',ColumnsConfig.SCOPE,'index'], append=True))
            df1_case2 = (df1[df1.sub_count>1]
                         .drop(columns='sub_count')
                         .merge(df2.reset_index([ColumnsConfig.SCOPE,'index'])[[ColumnsConfig.SCOPE,'index']],
                                left_index=True,
                                right_index=True)
                         .set_index([ColumnsConfig.SCOPE,'index'], append=True))
            case1_idx = df2.index.intersection(df1_case1.index)
            case2_idx = df2.index.intersection(df1_case2.index)
<<<<<<< HEAD
            # Mulitiplication of quantities results in concatenation of units, but NaNs might not be wrapped with their own units.
            # When we multiply naked NaNs by quantities, we get a defective concatenation.  Fix this by transposing df3 so we can use
            # PintArrays.  Those multiplications will create proper unit math for both numbers and NaNs
            df3_t = pd.concat([asPintDataFrame(df2.loc[case1_idx].T).mul(asPintDataFrame(df1_case1.loc[case1_idx, esg_year_columns].T)),
                               asPintDataFrame(df2.loc[case2_idx].T).mul(asPintDataFrame(df1_case2.loc[case2_idx, esg_year_columns].T))],
=======
            df3_t = pd.concat([asPintDataFrame(df2.loc[case1_idx].T).mul(asPintDataFrame(df1_case1.loc[case1_idx, esg_year_columns].T), axis=1),
                               asPintDataFrame(df2.loc[case2_idx].T).mul(asPintDataFrame(df1_case2.loc[case2_idx, esg_year_columns].T), axis=1)],
>>>>>>> 1e349523
                              axis=1)
            if ITR.HAS_UNCERTAINTIES:
                df4 = df3_t.astype('pint[t CO2e]').T # .drop_duplicates() # When we have uncertainties, multiple observations influence the observed error term
                # Also https://github.com/pandas-dev/pandas/issues/12693
            else:
                df4 = df3_t.astype('pint[t CO2e]').T.drop_duplicates()
            df5 = df4.droplevel([ColumnsConfig.COMPANY_ID, ColumnsConfig.TEMPLATE_REPORT_DATE]).swaplevel() # .sort_index()
            df_esg.loc[df5.index.get_level_values('index'), 'metric'] = df5.index.get_level_values('scope')
            df5.index = df5.index.droplevel(['scope', 'submetric'])
            with warnings.catch_warnings():
                warnings.simplefilter("ignore")
                # Change from emissions intensity metrics to emissions metrics; we know this will trigger a warning
                df_esg.loc[df5.index, esg_year_columns] = df5[esg_year_columns]
            # Set emissions metrics we just derived (if necessary), both in df_fundamentals (for targets, globally) and df_esg (for projections etc)
            for idx in df5.index:
                # FIXME: There's got to be a better way...
                unit = str(df_esg.loc[idx].ffill().iloc[-1].u)
                if ITR.isna(df_fundamentals.loc[df_esg.loc[idx].company_id, ColumnsConfig.EMISSIONS_METRIC]):
                    df_fundamentals.loc[df_esg.loc[idx].company_id, ColumnsConfig.EMISSIONS_METRIC] = unit
                df_esg.loc[idx, 'unit'] = unit
        return df_esg

    def _init_from_template_company_data(self, excel_path: str):
        """
        Converts first sheet of Excel template to list of minimal ICompanyData objects (fundamental data, but no ESG data).
        All dataprovider features will be inhereted from Base.
        :param excel_path: file path to excel file
        """

        self.template_version = 1

        df_company_data = pd.read_excel(excel_path, sheet_name=None, skiprows=0)

        if TabsConfig.TEMPLATE_INPUT_DATA_V2 and TabsConfig.TEMPLATE_INPUT_DATA_V2 in df_company_data:
            self.template_version = 2
            input_data_sheet = TabsConfig.TEMPLATE_INPUT_DATA_V2
        else:
            input_data_sheet = TabsConfig.TEMPLATE_INPUT_DATA
        try:
            df = df_company_data[input_data_sheet]
        except KeyError as e:
            logger.error(f"Tab {input_data_sheet} is required in input Excel file.")
            raise KeyError
        if self.template_version==2:
            esg_data_sheet = TabsConfig.TEMPLATE_ESG_DATA_V2
            try:
                df_esg = df_company_data[esg_data_sheet].drop(columns='company_lei').copy()  # .iloc[246:291]  # .iloc[1265:1381]  # .iloc[0:45]
            except KeyError as e:
                logger.error(f"Tab {esg_data_sheet} is required in input Excel file.")
                raise KeyError
            # Change year column names to integers if they come in as strings
            df_esg.rename(columns=lambda x: int(x) if isinstance(x, str) and x>='1000' and x<='2999' else x, inplace=True)
            if 'base_year' in df_esg.columns:
                self.template_v2_start_year = df_esg.columns[df_esg.columns.get_loc('base_year')+1]
            else:
                self.template_v2_start_year = df_esg.columns[df_esg.columns.map(lambda col: isinstance(col, int))][0]
            # Make sure that if all NaN these columns are not represented as float64
            df_esg.submetric = df_esg.submetric.str.strip().fillna('').astype('string')
            if 'boundary' in df_esg.columns:
                df_esg['boundary'] = df_esg['boundary'].str.strip().fillna('').astype('string')
            # In the V2 template, the COMPANY_NAME and COMPANY_ID are merged cells and need to be filled forward
            # For convenience, we also fill forward Report Date, which is often expressed in the first row of a fresh report,
            # but sometimes omitted in subsequent rows (because it's "redundant information")
            # COMPANY_LEI has been dropped for now...may make a comeback later...

            # https://stackoverflow.com/a/74193599/1291237
            with warnings.catch_warnings():
                # Setting values in-place is fine, ignore the warning in Pandas >= 1.5.0
                # This can be removed, if Pandas 1.5.0 does not need to be supported any longer.
                # See also: https://stackoverflow.com/q/74057367/859591
                warnings.filterwarnings(
                    "ignore",
                    category=DeprecationWarning,
                    message=(
                        ".*will attempt to set the values inplace instead of always setting a new array. "
                        "To retain the old behavior, use either.*"
                    ),
                )

                df_esg.loc[:, [ColumnsConfig.COMPANY_NAME, ColumnsConfig.COMPANY_ID, ColumnsConfig.TEMPLATE_REPORT_DATE]] = (
                    df_esg[[ColumnsConfig.COMPANY_NAME, ColumnsConfig.COMPANY_ID, ColumnsConfig.TEMPLATE_REPORT_DATE]].ffill()
                )

        # NA in exposure is how we drop rows we want to ignore
        df = df[df.exposure.notna()]

        # TODO: Fix market_cap column naming inconsistency
        df.rename(
            columns={'revenue': 'company_revenue', 'market_cap': 'company_market_cap',
                     'ev': 'company_enterprise_value', 'evic': 'company_ev_plus_cash',
                     'assets': 'company_total_assets'}, inplace=True)
        df.loc[df.region.isnull(), 'region'] = df.country.map(ITR_country_to_region)

        df_fundamentals = df.set_index(ColumnsConfig.COMPANY_ID, drop=False).convert_dtypes()

        if self.template_version==2:
            # Ensure our df_esg rows connect back to fundamental data
            # the one single advantage of template_version==1 is that fundamental data and esg data are all part of the same rows so no need to do this integrity check/correction
            esg_missing_fundamentals = ~df_esg.company_id.isin(df_fundamentals.index)
            if esg_missing_fundamentals.any():
                logger.error(f"The following companies have ESG data defined but no fundamental data and will be removed from further analysis:\n{df_esg[esg_missing_fundamentals].company_id.unique()}")
                df_esg = df_esg[~esg_missing_fundamentals]

        # testing if all data is in the same currency
        fundamental_metrics = ['company_market_cap', 'company_revenue', 'company_enterprise_value', 'company_ev_plus_cash', 'company_total_assets']
        col_num = df_fundamentals.columns.get_loc('report_date')
        missing_fundamental_metrics = [fm for fm in fundamental_metrics if fm not in df_fundamentals.columns[col_num+1:]]
        if len(missing_fundamental_metrics)>0:
            raise KeyError(f"Expected fundamental metrics {missing_fundamental_metrics}")
        if ColumnsConfig.TEMPLATE_FX_QUOTE in df_fundamentals.columns:
            fx_quote = df_fundamentals[ColumnsConfig.TEMPLATE_FX_QUOTE].notna()
            if len(df_fundamentals.loc[~fx_quote, ColumnsConfig.COMPANY_CURRENCY].unique()) > 1 \
               or len(df_fundamentals.loc[fx_quote, ColumnsConfig.TEMPLATE_FX_QUOTE].unique()) > 1 \
               or (fx_quote.any() and (~fx_quote).any() and not \
                   (df_fundamentals.loc[~fx_quote, ColumnsConfig.COMPANY_CURRENCY].iloc[0] == \
                    df_fundamentals.loc[fx_quote, ColumnsConfig.TEMPLATE_FX_QUOTE].iloc[0])):
                error_message = f"All data should be in the same currency."
                logger.error(error_message)
                raise ValueError(error_message)
            elif fx_quote.any():
                # create context for currency conversions
                # df_fundamentals defines 'report_date', 'currency', 'fx_quote', and 'fx_rate'
                # our base currency default is USD, but european reports may be denominated in EUR.  We crosswalk from report_base to pint_base currency.

                def convert_prefix_to_scalar(x):
                    try:
                        prefix, unit, suffix = ureg.parse_unit_name(x)[0]
                    except IndexError:
                        raise f"Currency {x} is not in the registry; please update registry or remove data row"
                    return unit, ureg._prefixes[prefix].value if prefix else 1.0

                fx_df = df_fundamentals.loc[fx_quote, ['report_date', 'currency', 'fx_quote', 'fx_rate']].drop_duplicates().set_index('report_date')
                fx_conversion_mask = fx_df.currency!=fx_df.fx_quote
                assert fx_df[~fx_conversion_mask].fx_rate.eq(1.0).all()
                fx_df = fx_df[fx_conversion_mask].assign(currency_tuple=lambda x: x['currency'].map(convert_prefix_to_scalar),
                                                         fx_quote_tuple=lambda x: x['fx_quote'].map(convert_prefix_to_scalar))

                # FIXME: These simple rules don't take into account different conversion rates at different time periods.
                fx_df.apply(lambda x: fx_ctx.redefine(f"{x.currency_tuple[0]} = {x.fx_rate * x.fx_quote_tuple[1] / x.currency_tuple[1]} {x.fx_quote_tuple[0]}")
                            if x.currency_tuple[0] != 'USD'
                            else fx_ctx.redefine(f"{x.fx_quote_tuple[0]} = {x.currency_tuple[1]/(x.fx_rate * x.fx_quote_tuple[1])} {x.currency_tuple[0]}"),
                            axis=1)
                ureg.add_context(fx_ctx)
                ureg.enable_contexts('FX')

                for col in fundamental_metrics:
                    # PintPandas 0.3 (without OS-Climate enhancements) cannot deal with Float64DTypes that contain pd.NA
                    df_fundamentals[col] = df_fundamentals[col].astype('float64')
                    df_fundamentals[f"{col}_base"] = df_fundamentals[col]
                    df_fundamentals.loc[fx_quote, col] = df_fundamentals.loc[fx_quote, 'fx_rate'].astype('float64') * df_fundamentals.loc[fx_quote, f"{col}_base"]
                    quote_currency,  quote_scalar = convert_prefix_to_scalar(df_fundamentals.loc[fx_quote, ColumnsConfig.TEMPLATE_FX_QUOTE].iloc[0])
                    df_fundamentals[col] = df_fundamentals[col].mul(quote_scalar).astype(f"pint[{quote_currency}]")
            else:
                # Degenerate case where we have fx_quote column and no actual fx_quote conversions to do
                for col in fundamental_metrics:
                    # PintPandas 0.3 (without OS-Climate enhancements) cannot deal with Float64DTypes that contain pd.NA
                    df_fundamentals[col] = df_fundamentals[col].astype('float64').astype(f"pint[{df_fundamentals[ColumnsConfig.COMPANY_CURRENCY].iloc[0]}]")
        else:
            if len(df_fundamentals[ColumnsConfig.COMPANY_CURRENCY].unique()) != 1:
                error_message = f"All data should be in the same currency."
                logger.error(error_message)
                raise ValueError(error_message)
            for col in fundamental_metrics:
                # PintPandas 0.3 (without OS-Climate enhancements) cannot deal with Float64DTypes that contain pd.NA
                df_fundamentals[col] = df_fundamentals[col].astype('float64').astype(f"pint[{df_fundamentals[ColumnsConfig.COMPANY_CURRENCY].iloc[0]}]")

        # are there empty sectors?
        comp_with_missing_sectors = df_fundamentals[ColumnsConfig.COMPANY_ID][df_fundamentals[ColumnsConfig.SECTOR].isnull()].to_list()
        if comp_with_missing_sectors:
            error_message = f"For {comp_with_missing_sectors} companies the sector column is empty."
            logger.error(error_message)
            raise ValueError(error_message)

        # testing if only valid sectors are provided
        sectors_from_df = df_fundamentals[ColumnsConfig.SECTOR].unique()
        configured_sectors = SectorsConfig.get_configured_sectors()
        not_configured_sectors = [sec for sec in sectors_from_df if sec not in configured_sectors]
        if not_configured_sectors:
            error_message = f"Sector {not_configured_sectors} is not covered by the ITR tool currently."
            logger.error(error_message)
            raise ValueError(error_message)

        # Checking missing company ids
        missing_company_ids = df_fundamentals[ColumnsConfig.COMPANY_ID].isnull().any()
        if missing_company_ids:
            error_message = "Missing company ids"
            logger.error(error_message)
            raise ValueError(error_message)

        # Checking if there are not many missing market cap
        missing_cap_ids = df_fundamentals[ColumnsConfig.COMPANY_ID][df_fundamentals[ColumnsConfig.COMPANY_MARKET_CAP].isnull()].to_list()
        # For the missing Market Cap we should use the ratio below to get dummy market cap:
        #   (Avg for the Sector (Market Cap / Revenues) + Avg for the Sector (Market Cap / Assets)) 2
        df_fundamentals['MCap_to_Reven']=df_fundamentals[ColumnsConfig.COMPANY_MARKET_CAP]/df_fundamentals[ColumnsConfig.COMPANY_REVENUE] # new temp column with ratio
        df_fundamentals['MCap_to_Assets']=df_fundamentals[ColumnsConfig.COMPANY_MARKET_CAP]/df_fundamentals[ColumnsConfig.COMPANY_TOTAL_ASSETS] # new temp column with ratio
        df_fundamentals['AVG_MCap_to_Reven'] = df_fundamentals.groupby(ColumnsConfig.SECTOR)['MCap_to_Reven'].transform('mean')
        df_fundamentals['AVG_MCap_to_Assets'] = df_fundamentals.groupby(ColumnsConfig.SECTOR)['MCap_to_Assets'].transform('mean')
        # FIXME: Add uncertainty here!
        df_fundamentals[ColumnsConfig.COMPANY_MARKET_CAP] = df_fundamentals[ColumnsConfig.COMPANY_MARKET_CAP].fillna(0.5*(df_fundamentals[ColumnsConfig.COMPANY_REVENUE] * df_fundamentals['AVG_MCap_to_Reven']+df_fundamentals[ColumnsConfig.COMPANY_TOTAL_ASSETS] * df_fundamentals['AVG_MCap_to_Assets']))
        df_fundamentals.drop(columns=['MCap_to_Reven','MCap_to_Assets','AVG_MCap_to_Reven','AVG_MCap_to_Assets'], inplace=True) # deleting temporary columns
        
        if missing_cap_ids:
            logger.warning(f"Missing market capitalisation values are estimated for companies with ID: "
                           f"{missing_cap_ids}.")

        test_target_sheet = TabsConfig.TEMPLATE_TARGET_DATA
        try:
            self.df_target_data = df_company_data[test_target_sheet].set_index('company_id').convert_dtypes()
        except KeyError:
            logger.error(f"Tab {test_target_sheet} is required in input Excel file.")
            raise

        if self.template_version==1:
            # ignore company data that does not come with emissions and/or production metrics
            missing_esg_metrics_df = df_fundamentals[ColumnsConfig.COMPANY_ID][
                df_fundamentals[ColumnsConfig.EMISSIONS_METRIC].isnull() | df_fundamentals[ColumnsConfig.PRODUCTION_METRIC].isnull()]
            if len(missing_esg_metrics_df)>0:
                logger.warning(f"Missing ESG metrics for companies with ID (will be ignored): "
                               f"{missing_esg_metrics_df.index}.")
                df_fundamentals = df_fundamentals[~df_fundamentals.index.isin(missing_esg_metrics_df.index)]
            # Template V1 does not use df_esg
            # self.df_esg = None
        else:
            # df_esg = df_esg.iloc[0:45]

            # Disable rows we do not yet handle
            df_esg = df_esg[~ df_esg.metric.isin(['generation', 'consumption'])]
            if ColumnsConfig.BASE_YEAR in df_esg.columns:
                df_esg = df_esg[df_esg.base_year.map(lambda x: type(x)!=str or x.lower() != 'x')]
            if 'submetric' in df_esg.columns:
                df_esg = df_esg[df_esg.submetric.map(lambda x: type(x)!=str or x.lower() != 'ignore')]
            # FIXME: Should we move more df_esg work up here?
            self.df_esg = df_esg
        self.df_fundamentals = df_fundamentals
        # We don't want to process historic and target data yet
        return self._company_df_to_model(df_fundamentals, pd.DataFrame(), pd.DataFrame())

    def _convert_from_template_company_data(self) -> List[ICompanyData]:
        """
        Converts ESG sheet of Excel template to flesh out ICompanyData objects.
        :return: List of ICompanyData objects
        """
        df_fundamentals = self.df_fundamentals
        df_target_data = self.df_target_data
        if self.template_version > 1:
            # self.df_esg = self.df_esg[self.df_esg.company_id=='US3379321074']
            df_esg = self.df_esg

        def _fixup_name(x):
            prefix, _, suffix = x.partition('_')
            suffix = suffix.replace('ghg_', '')
            if suffix != 'production':
                suffix = suffix.upper()
            return f"{suffix}-{prefix}"
        
        if self.template_version==1:
            # The nightmare of naming columns 20xx_metric instead of metric_20xx...and potentially dealing with data from 1990s...
            historic_columns = [col for col in df_fundamentals.columns if col[:1].isdigit()]
            historic_scopes = ['S1', 'S2', 'S3', 'S1S2', 'S1S2S3', 'production']
            df_historic = df_fundamentals[['company_id'] + historic_columns].dropna(axis=1, how='all')
            df_fundamentals = df_fundamentals[df_fundamentals.columns.difference(historic_columns, sort=False)]

            df_historic = df_historic.rename(columns={col: _fixup_name(col) for col in historic_columns})
            df = pd.wide_to_long(df_historic, historic_scopes, i='company_id', j='year', sep='-',
                                 suffix=r'\d+').reset_index()
            df2 = (df.pivot(index='company_id', columns='year', values=historic_scopes)
                   .stack(level=0, dropna=False)
                   .reset_index()
                   .rename(columns={'level_1': ColumnsConfig.SCOPE})
                   .set_index('company_id'))
            df2.loc[df2[ColumnsConfig.SCOPE] == 'production', ColumnsConfig.VARIABLE] = VariablesConfig.PRODUCTIONS
            df2.loc[df2[ColumnsConfig.SCOPE] != 'production', ColumnsConfig.VARIABLE] = VariablesConfig.EMISSIONS
            df3 = df2.reset_index().set_index(['company_id', 'variable', 'scope']).dropna(how='all')
            df3 = pd.concat([df3.xs(VariablesConfig.PRODUCTIONS, level=1, drop_level=False)
                .apply(
                lambda x: x.map(lambda y: Q_(float(y) if y is not pd.NA else np.nan,
                                             df_fundamentals.loc[df_fundamentals.company_id == x.name[0],
                                                                 'production_metric'].squeeze())), axis=1),
                df3.xs(VariablesConfig.EMISSIONS, level=1, drop_level=False)
                .apply(lambda x: x.map(
                    lambda y: Q_(float(y) if y is not pd.NA else np.nan,
                                 df_fundamentals.loc[df_fundamentals.company_id == x.name[0],
                                                     'emissions_metric'].squeeze())), axis=1)])
            df4 = df3.xs(VariablesConfig.EMISSIONS, level=1) / df3.xs((VariablesConfig.PRODUCTIONS, 'production'), level=[1, 2])
            df4['variable'] = VariablesConfig.EMISSIONS_INTENSITIES
            df4 = df4.reset_index().set_index(['company_id', 'variable', 'scope'])
            df5 = pd.concat([df3, df4])
            df_historic_data = df5
        else:
            # We are already much tidier, so don't need the wide_to_long conversion.
            esg_year_columns = df_esg.columns[df_esg.columns.get_loc(self.template_v2_start_year):]
            df_esg_hasunits = df_esg.unit.notna()
            df_esg_badunits = df_esg[df_esg_hasunits].unit.map(lambda x: x not in ureg)
            badunits_idx = df_esg_badunits[df_esg_badunits].index
            if df_esg_badunits.any():
                logger.error(f"The following row of data contain units that are not in the registry and will be removed from analysis\n{df_esg.loc[badunits_idx]}")
                df_esg_hasunits.loc[badunits_idx] = False
            df_esg = df_esg[df_esg_hasunits]
            with warnings.catch_warnings():
                warnings.simplefilter("ignore")
                u_col = df_esg['unit']
                for col in esg_year_columns:
                    df_esg[col] = df_esg[col].combine(u_col, lambda m, u: PintType(u).na_value if ITR.isna(m) else Q_(float(m), u))
            # All emissions metrics across multiple sectors should all resolve to some form of [mass] CO2
            em_metrics = df_esg[df_esg.metric.str.upper().isin(['S1', 'S2', 'S3', 'S1S2', 'S1S3', 'S1S2S3'])]
            em_unit_ambig = em_metrics.groupby(by=['company_id', 'metric']).count()
            em_unit_ambig = em_unit_ambig[em_unit_ambig.unit>1]
            if len(em_unit_ambig)>0:
                em_unit_ambig = em_unit_ambig.reset_index('metric').drop(columns='unit')
                for id in em_unit_ambig.index.unique():
                    logger.warning(f"Company {id} uses multiple units describing scopes {[s for s in em_unit_ambig.loc[[id]]['metric']]}")
                logger.warning(f"The ITR Tool will choose one and covert all to that")
            else:
                em_metrics.metrics = 'emissions'
                em_unit_ambig = em_metrics.groupby(by=['company_id', 'metric']).count()
                em_unit_ambig = em_unit_ambig[em_unit_ambig.unit>1]
                if len(em_unit_ambig)>0:
                    em_unit_ambig = em_unit_ambig.droplevel('metric')
                    for id in em_unit_ambig.index.unique():
                        logger.warning(f"Company {id} uses multiple units describing different scopes {[s for s in em_unit_ambig.loc[[id]]['unit']]}")
                    logger.warning(f"The ITR Tool will choose one and covert all to that")

            em_units = em_metrics.groupby(by=['company_id'], group_keys=True).first()
            # We update the metrics we were told with the metrics we are given
            df_fundamentals.loc[em_units.index, ColumnsConfig.EMISSIONS_METRIC] = em_units.unit

            # We solve while we still have valid report_date data.  After we group reports together to find the "best"
            # by averaging across report dates, the report_date becomes meaningless
            # FIXME: Check use of PRODUCTION_METRIC in _solve_intensities for multi-sector companies
            df_esg = self._solve_intensities(df_fundamentals, df_esg)

            # Recalculate if any of the above dropped rows from df_esg
            em_metrics = df_esg[df_esg.metric.str.upper().isin(['S1', 'S2', 'S3', 'S1S2', 'S1S3', 'S1S2S3'])]

            # Validate that all our em_metrics are, in fact, some kind of emissions quantity
            em_invalid = df_esg.loc[em_metrics.index].unit.map(lambda x: not isinstance(x, str) or not ureg(x).is_compatible_with('t CO2'))
            em_invalid_idx = em_invalid[em_invalid].index
            if len(em_invalid_idx)>0:
                logger.error(f"The following rows of data do not have proper emissions data (can be converted to t CO2e) and will be dropped from the analysis\n{df_esg.loc[em_invalid_idx]}")
                df_esg = df_esg.loc[df_esg.index.difference(em_invalid_idx)]
                em_metrics = em_metrics.loc[em_metrics.index.difference(em_invalid_idx)]

            # We don't need units here anymore--they've been translated/transported everywhere we need them
            df_esg = df_esg.drop(columns='unit')

            submetric_sector_map = {
                'cement': 'Cement',
                'clinker': 'Cement',
                'chemicals': 'Chemicals',
                'electricity': 'Electricity Utilities',
                'generation': 'Electricity Utilities',
                'gas': 'Gas Utilities',
                'distribution': 'Gas Utilities',
                'coal': 'Coal',
                'lng': 'Gas',
                'ng': 'Gas',
                'oil': 'Oil',
                # Note that 'revenue' is not sector-specific: Chemicals, Building Construction, Consumer Products, etc.
            }
            sector_submetric_keys = list(submetric_sector_map.keys())

            grouped_prod = (
                df_esg[df_esg.metric.isin(['production'])]
                .assign(submetric=lambda x: x['submetric'].str.lower())
                # .assign(sector=df_esg['company_id'].map(lambda x: df_fundamentals.loc[x].sector))
                .assign(sector=lambda x: x[['company_id', 'submetric']].apply(
                    lambda y: submetric_sector_map.get(y.submetric, df_fundamentals.loc[y.company_id].sector), axis=1))
                # first collect things together down to sub-metric category
                .groupby(by=[ColumnsConfig.SECTOR, ColumnsConfig.COMPANY_ID, 'metric', 'submetric'],
                         dropna=False)[esg_year_columns]
                # then estimate values for each submetric (many/most of which will be NaN)
                .agg(_estimated_value)
                .reset_index(level='submetric')
                )

            # Now prioritize the submetrics we want: the best non-NaN values for each company in each column
            # For categoricals, fisrt listed is least and sorts to first in ascending order
            grouped_prod.submetric = pd.Categorical(grouped_prod['submetric'], ordered=True,
                                                    categories=sector_submetric_keys+['operated', 'own', 'revenue', 'equity', '', 'total', 'gross', 'net', 'full', '*unrecognized*'])
            best_prod = (
                grouped_prod.groupby(by=[ColumnsConfig.SECTOR, ColumnsConfig.COMPANY_ID, 'metric'])
                .apply(prioritize_submetric)
            )
            # Comb out submetric field that we'll need later when sorting out sector data
            best_prod.submetric = best_prod.submetric.map(lambda x: x[0] if hasattr(x, 'ndim') else x)
            best_prod[ColumnsConfig.VARIABLE] = VariablesConfig.PRODUCTIONS

            # convert "nice" word descriptions of S3 emissions to category numbers
            s3_idx = df_esg.metric.str.upper().eq('S3')
            s3_dict_matches = df_esg[s3_idx].submetric.astype('str').str.lower().isin(s3_category_dict)
            s3_dict_idx = s3_dict_matches[s3_dict_matches].index
            df_esg.loc[s3_dict_idx, 'submetric'] = df_esg.loc[s3_dict_idx].submetric.astype('str').str.lower().map(s3_category_dict)
            # FIXME: can we make more efficient by just using ':' as index on left-hand side?
            df_esg.loc[s3_idx.index.difference(s3_dict_idx), 'submetric'] = df_esg.loc[s3_idx.index.difference(s3_dict_idx)].submetric.map(maybe_other_s3_mappings)

            # We group, in order to prioritize, emissions according to boundary-like and/or category submetrics.
            grouped_em = (
                df_esg.loc[em_metrics.index]
                .assign(metric=df_esg.loc[em_metrics.index].metric.str.upper())
                .assign(submetric=df_esg.loc[em_metrics.index].submetric.map(lambda x: '' if pd.isna(x) else str(x).lower()))
                # special submetrics define our sector (such as electricity -> Electricity Utilities)
                .assign(sector=lambda x: x[['company_id', 'submetric']].apply(
                    lambda y: submetric_sector_map.get(y.submetric, df_fundamentals.loc[y.company_id].sector), axis=1))
                # Then group down to submetric across the report_dates, keeping the report dates in case we want to prioritize by report_date
                .set_index('report_date', append=True)
                .groupby(by=[ColumnsConfig.SECTOR, ColumnsConfig.COMPANY_ID, 'metric', 'submetric'],
                         dropna=False)[esg_year_columns]
                # ...averaging or estimating values for each submetric (many/most of which will be NaN)
                .agg(_estimated_value)
                .reset_index(level='submetric')
                )

            # Now prioritize the submetrics we want: the best non-NaN values for each company in each column
            s3_idx = grouped_em.index.get_level_values('metric') == 'S3'
            non_s3_submetrics = sector_submetric_keys + ['own', '', 'all', 'combined', 'total', 'net', 'location', 'location-based', 'market', 'market-based', '*unrecognized*']
            grouped_non_s3 = grouped_em.loc[~s3_idx].copy()
            grouped_non_s3.submetric = pd.Categorical(grouped_non_s3['submetric'], ordered=True, categories=non_s3_submetrics)

            best_em = (
                grouped_non_s3.groupby(by=[ColumnsConfig.SECTOR, ColumnsConfig.COMPANY_ID, 'metric'])
                .apply(prioritize_submetric)
            )
            # Comb out submetric field that we'll need later when sorting out sector data
            best_em.submetric = best_em.submetric.map(lambda x: x[0] if hasattr(x, 'ndim') else x)
            em_all_nan = best_em.drop(columns='submetric').apply(lambda x: x.map(lambda y: ITR.isna(y)).all(), axis=1)
            missing_em = best_em[em_all_nan]
            if len(missing_em):
                logger.warning(f"Emissions data missing for {missing_em.index}") 
                best_em = best_em[~em_all_nan].copy()
            best_em[ColumnsConfig.VARIABLE]=VariablesConfig.EMISSIONS

            # We still need to group and prioritize S3 emissions, according to the benchmark requirements
            s3_submetrics =  sector_submetric_keys + ['', 'all', 'combined', 'total', '3', '11'] + [k for k in s3_category_dict.keys() if k not in ['3', '11']] + ['*unrecognized*']
            grouped_s3 = grouped_em.loc[s3_idx].copy()
            grouped_s3.submetric = pd.Categorical(grouped_s3['submetric'], ordered=True, categories=s3_submetrics)
            best_s3 = (
                grouped_s3.groupby(by=[ColumnsConfig.SECTOR, ColumnsConfig.COMPANY_ID, 'metric'])
                .apply(prioritize_submetric)
            )
            # Comb out submetric field that we'll need later when sorting out sector data
            best_s3.submetric = best_s3.submetric.map(lambda x: x[0] if hasattr(x, 'ndim') else x)
            # x.submetric is np.nan or 
            s3_all_nan = best_s3.apply(lambda x: x.drop('submetric').map(lambda y: ITR.isna(y)).all(), axis=1)
            missing_s3 = best_s3[s3_all_nan]
            if len(missing_s3):
                logger.warning(f"Scope 3 Emissions data missing for {missing_s3.index.droplevel('metric')}")
                # We cannot fill in missing data here, because we don't yet know what benchmark(s) will in use
                best_s3 = best_s3[~s3_all_nan].copy()
            best_s3[ColumnsConfig.VARIABLE]=VariablesConfig.EMISSIONS

            # We use the 'submetric' column to decide which new sectors we need to create
            company_sector_count = best_prod.groupby('company_id')['variable'].transform('count')
            company_sector_idx = best_prod[company_sector_count>1].droplevel('metric').index
            new_prod = None
            new_em_to_allocate = new_em_allocated = None
            best_esg_em = pd.concat([best_em, best_s3]).sort_index()

            # If best_esg_em has a NaN submetric (not '' but NaN) it means somebody entered something that was not understood.  Flag that and Ignore it.
            ignored_em_idx = best_esg_em.submetric.isna()
            if ignored_em_idx.any():
                logger.error(f"Unsupported submetrics appearing in\n{best_esg_em[ignored_em_idx].index} will be ignored")
                best_esg_em = best_esg_em[~ignored_em_idx]

            if company_sector_idx.empty:
                best_prod = best_prod.droplevel('sector').drop(columns='submetric')
                best_esg_em = best_esg_em.droplevel('sector').drop(columns='submetric')
            else:
                company_em_sector = pd.MultiIndex.from_tuples(
                    [idx for idx in company_sector_idx if idx in best_esg_em.index], names=['sector', 'company_id'])

                # Add new multi-sector companies, giving us choice of company_id, sector, company_id+sector (aka new_company_id)
                new_company_ids = company_sector_idx.to_frame(index=False).assign(new_company_id=lambda x: x.company_id + '+' + x.sector)

                # Get completely new rows of data to add to df_fundamentals using new_company_id across each newly assigned sector
                new_fundamentals = df_fundamentals.loc[new_company_ids.company_id].reset_index(drop=True).assign(
                    sector=new_company_ids.sector, company_id=new_company_ids.new_company_id).set_index('company_id', drop=False)
                # Get rid of old rows that will become unattached to EMISSIONS_METRIC and PRODUCTION_METRIC
                df_fundamentals = pd.concat([df_fundamentals[~df_fundamentals.company_id.isin(new_company_ids.company_id)],
                                             new_fundamentals])

                prod_to_drop = best_prod.index.get_level_values('company_id').isin(new_company_ids.company_id)
                new_prod = (best_prod[prod_to_drop].reset_index().query('submetric.isin(@submetric_sector_map)')
                            .merge(new_company_ids, on=['company_id', 'sector'])
                            .drop(columns=['sector', 'company_id', 'submetric']).rename(columns={'new_company_id':'company_id'})
                            .set_index(['company_id', 'metric']))
                best_prod = best_prod[~prod_to_drop].droplevel('sector').drop(columns=['submetric'])

                # We must now handle three cases of emissions disclosures on a per-company basis:
                # (1) All-sector emissions that must be allocated across sectors.  In this case we allocate the full amount to each
                #     sector and it's divided down later in `update_benchmarks` (work defined in work_dict)
                # (2) Emissions tied to a specific sector
                # (3) A combination of (1) and (2)
                # These are all the emissions that need to be sorted into case 1, 2, or 3
                em_new_cases = best_esg_em.index.get_level_values('company_id').isin(new_company_ids.company_id)

                # Case 1 emissions need to be prorated across sectors using benchmark alignment method
                case_1 = best_esg_em.submetric[em_new_cases & ~best_esg_em.submetric.isin(sector_submetric_keys)]
                # Case 2 emissions are good as is; no benchmark alignment needed
                case_2 = best_esg_em.submetric[em_new_cases & best_esg_em.submetric.isin(sector_submetric_keys)]
                # Case 3 ambiguous overlap of emissions (i.e., Scope 3 general to Utilities (it's really just gas) and Scope 3 gas specific to Gas Utilities
                case_3 = best_esg_em.submetric[best_esg_em.droplevel('sector').index.isin(case_2.droplevel('sector').index.intersection(case_1.droplevel('sector').index))]
                if not case_3.empty:
                    # Shift out of general (case_1) and leave in specific (case_2)
                    case_1 = case_1.loc[~case_1.index.isin(case_3.index)]

                # Case 4: case_1 scopes containing case_2 scopes that need to be removed before remaining scopes can be allocated
                # Example: We have S1 allocated to electricity and gas, but S2 and S3 are general.  To allocate S1S2S3 we need to subtract out S1, allocate remaining to S2 and S3 across Electricity and Gas sectors
                # Eni's Plenitude and power is an example where S1S2S3 > S1+S2+S3 (due to lifecycle emissions concept).  FIXME: don't know how to deal with that!
                case_4_df = case_1.reset_index('metric').merge(case_2.reset_index('metric'), on=['sector', 'company_id'], suffixes=[None, '_2'])
                case_4 = case_4_df[case_4_df.apply(lambda x: x.metric_2 in x.metric, axis=1)].set_index('metric', append=True)
                if not case_4.empty:
                    logger.error(f"Dropping attempt to disentangle embedded submetrics found in sector/scope assignment dataframe:\n{best_esg_em.submetric[case_4.index]}")
                    case_1 = case_1.loc[~case_1.index.isin(case_4.index)]

                em_needs_allocation = best_esg_em.index.isin(case_1.index)
                new_em_to_allocate = (best_esg_em.reset_index()[em_needs_allocation]
                                      # This gives us combinatorial product of common scope emissions across all types of production
                                      # We'll use benchmark data to compute what fraction each type of production should get
                                      .drop(columns='sector').merge(new_company_ids, on='company_id')
                                      .drop(columns=['sector', 'company_id', 'submetric']).rename(columns={'new_company_id':'company_id'})
                                      .set_index(['company_id', 'metric']))
                # Stash this index for later use once we have the benchmark with which to align
                self._bm_allocation_index = new_em_to_allocate.index
                em_has_allocation = best_esg_em.index.isin(case_2.index)
                new_em_allocated = (best_esg_em.reset_index()[em_has_allocation]
                                    .merge(new_company_ids, on=['sector', 'company_id'])
                                    .drop(columns=['sector', 'company_id', 'submetric']).rename(columns={'new_company_id':'company_id'})
                                    .set_index(['company_id', 'metric']))
                best_esg_em = best_esg_em[~(em_needs_allocation|em_has_allocation)].droplevel('sector').drop(columns='submetric')

            prod_base_year = pd.concat([best_prod, new_prod])[self.projection_controls.BASE_YEAR].droplevel('metric')
            if prod_base_year.isna().any():
                logger.warning(f"The following companies lack base year production info (will be ignored:\n{prod_base_year[prod_base_year.isna()].index.to_list()}")
                prod_base_year = prod_base_year[prod_base_year.notna()]
            prod_metrics = prod_base_year.map(lambda x: f"{x.u:~P}")
            # We update the metrics we were told with the metrics we are given
            df_fundamentals.loc[prod_metrics.index, ColumnsConfig.PRODUCTION_METRIC] = prod_metrics

            # After this point we can gripe if missing emissions and/or production metrics
            missing_esg_metrics_df = df_fundamentals[ColumnsConfig.COMPANY_ID][
                df_fundamentals[ColumnsConfig.EMISSIONS_METRIC].isnull() | df_fundamentals[ColumnsConfig.PRODUCTION_METRIC].isnull()]
            if len(missing_esg_metrics_df)>0:
                logger.warning(f"Missing ESG metrics for companies with ID (will be ignored): "
                               f"{missing_esg_metrics_df.index}.")
                df_fundamentals = df_fundamentals[~df_fundamentals.index.isin(missing_esg_metrics_df.index)]
                df_esg = df_esg[~df_esg.company_id.isin(missing_esg_metrics_df.index)]

            # We don't yet know our benchmark, so we cannot yet Use benchmark data to align their respective weights
            df3 = (pd.concat([best_prod, new_prod, best_esg_em, new_em_to_allocate, new_em_allocated])
                   .reset_index(level='metric')
                   .rename(columns={'metric':'scope'})
                   .set_index([ColumnsConfig.VARIABLE, 'scope'], append=True)).sort_index()

            # XS is how we match labels in indexes.  Here 'variable' is level=1, (company_id=0, scope/production=2)
            # By knocking out 'production', we don't get production / production in the calculations, only emissions (all scopes in data) / production
            assert 'sector' not in df3.columns and 'submetric' not in df3.columns
            if len(df3.index):
                assert 'sector' not in df3.index.names and 'submetric' not in df3.index.names

            # Avoid division by zero problems with zero-valued production metrics
<<<<<<< HEAD
            df3_num_t = asPintDataFrame(df3.xs(VariablesConfig.EMISSIONS, level=1).T)
            df3_denom_t = asPintDataFrame(df3.xs((VariablesConfig.PRODUCTIONS, 'production'), level=[1,2]).T)
            df4 = (df3_num_t * df3_denom_t.rdiv(1.0).apply(lambda x: x.map(lambda y: x.dtype.na_value if ITR.isna(y) else Q_(0, x.dtype.units) if y.m==np.inf else y))).T
=======
            df4 = asPintDataFrame(df3.xs(VariablesConfig.EMISSIONS, level=1).T).div(
                asPintDataFrame(df3.xs((VariablesConfig.PRODUCTIONS, 'production'), level=[1,2]).T), axis=1).T
>>>>>>> 1e349523
            df4['variable'] = VariablesConfig.EMISSIONS_INTENSITIES
            df4 = df4.reset_index().set_index(['company_id', 'variable', 'scope'])
            # Build df5 from PintArrays, not object types
            df3_num_t = pd.concat({VariablesConfig.EMISSIONS: df3_num_t}, names=['variable'], axis=1)
            df3_num_t.columns = df3_num_t.columns.reorder_levels(['company_id','variable', 'scope'])
            df3_denom_t = pd.concat({VariablesConfig.PRODUCTIONS: df3_denom_t}, names=['variable'], axis=1)
            df3_denom_t = pd.concat({"production": df3_denom_t}, names=['scope'], axis=1)
            df3_denom_t.columns = df3_denom_t.columns.reorder_levels(['company_id','variable', 'scope'])
            df5 = pd.concat([df3_num_t.T, df3_denom_t.T, df4])

            df_historic_data = df5

        # df_target_data now ready for conversion to model for each company
        df_target_data = self._validate_target_data(df_target_data)

        # df_historic now ready for conversion to model for each company
        self.historic_years = [column for column in df_historic_data.columns if type(column) == int]

        def get_scoped_df(df, scope, names):
            mask = df.scope.eq(scope)
            return df.loc[mask[mask].index].set_index(names)

        def fill_blank_or_missing_scopes(df, scope_a, scope_b, scope_ab, index_names, historic_years):
            # Translate from long format, where each scope is on its own line, to common index
            df_a = get_scoped_df(df, scope_a, index_names)
            df_b = get_scoped_df(df, scope_b, index_names)
            df_ab = get_scoped_df(df, scope_ab, index_names).set_index('scope', append=True)
            # This adds rows of SCOPE_AB data that could be created by adding SCOPE_A and SCOPE_B rows
            new_ab_idx = df_a.index.intersection(df_b.index)
            new_ab = df_a.loc[new_ab_idx, historic_years]+df_b.loc[new_ab_idx, historic_years]
            new_ab.insert(0, 'scope', scope_ab)
            new_ab.set_index('scope', append=True, inplace=True)
            df_ab[df_ab.applymap(lambda x: ITR.isna(x))] = new_ab.loc[new_ab.index.intersection(df_ab.index)]
            # DF_AB has gaps filled, but not whole new rows that did not exist before
            # Drop rows in NEW_AB already covered by DF_AB and consolidate
            new_ab.drop(index=df_ab.index, inplace=True, errors='ignore')
            # Now update original dataframe with our new data
            df.set_index(index_names+['scope'], inplace=True)
            df.update(df_ab)
            df = pd.concat([df, new_ab]).reset_index()
            return df

        df = df_historic_data.reset_index()
        index_names = ['company_id', 'variable']
        df = fill_blank_or_missing_scopes(df, 'S1', 'S2', 'S1S2', index_names, self.historic_years)
        df = fill_blank_or_missing_scopes(df, 'S1S2', 'S3', 'S1S2S3', index_names, self.historic_years)
        df_historic_data = df.set_index(['company_id', 'variable', 'scope']).sort_index()
        # We might run `fill_blank_or_missing_scopes` again if we get newly estimated S3 data from an as-yet unknown benchmark
        
        # Drop from our companies list the companies dropped in df_fundamentals
        self._companies = [c for c in self._companies if c.company_id in df_fundamentals.index]
        # Add to our companies list the companies added in df_fundamentals
        self._companies.extend(self._company_df_to_model(df_fundamentals[df_fundamentals.company_id.str.contains('+', regex=False)], pd.DataFrame(), pd.DataFrame()))
        for company in self._companies:
            row = df_fundamentals.loc[company.company_id]
            company.emissions_metric = EmissionsMetric(row[ColumnsConfig.EMISSIONS_METRIC])
            company.production_metric = ProductionMetric(row[ColumnsConfig.PRODUCTION_METRIC])
        # And keep df_fundamentals in sync
        self.df_fundamentals = df_fundamentals

        # company_id, netzero_year, target_type, target_scope, target_start_year, target_base_year, target_base_year_qty, target_base_year_unit, target_year, target_reduction_ambition
        return self._company_df_to_model(None, df_target_data, df_historic_data)

    def _validate_target_data(self, target_data: pd.DataFrame) -> pd.DataFrame:
        """
        Performs checks on the supplied target data. Some values are put in to make the tool function.
        :param target_data:
        :return:
        """

        def unique_ids(mask):
            return target_data[mask].index.unique().tolist()

        # TODO: need to fix Pydantic definition or data to allow optional int.  In the mean time...
        mask = target_data['target_start_year'].isna()
        if mask.any():
            c_ids_without_start_year = unique_ids(mask)
            target_data.loc[mask, 'target_start_year'] = 2021
            logger.warning(f"Missing target start year set to 2021 for companies with ID: {c_ids_without_start_year}")

        target_data.target_start_year = target_data.target_start_year.map(lambda x: int(x.year) if isinstance(x, datetime.datetime) else x)

        mask = target_data['target_base_year'].isna()
        if mask.any():
            c_ids_without_base_year = unique_ids(mask)
            logger.warning(f"Missing target base year for companies with ID: {c_ids_without_base_year}")
            target_data = target_data[~mask]

        mask = target_data['target_base_year_qty'].isna()
        if mask.any():
            c_ids_without_base_year_qty = unique_ids(mask)
            logger.warning(f"Missing target base year qty for companies with ID: {c_ids_without_base_year_qty}")
            target_data = target_data[~mask]

        target_data.loc[target_data.target_type.str.lower().str.contains('absolute'), 'target_type'] = 'absolute'
        target_data.loc[target_data.target_type.str.lower().str.contains('intensity'), 'target_type'] = 'intensity'
        mask = ~target_data.target_type.isin(['absolute', 'intensity'])
        if mask.any():
            c_ids_with_invalid_target_type = unique_ids(mask)
            logger.warning(f"Invalid target types: {target_data[mask].target_type}")
            target_data = target_data[~mask]

        mask = target_data['netzero_year'] > ProjectionControls.TARGET_YEAR
        if mask.any():
            c_ids_invalid_netzero_year = unique_ids(mask)
            warning_message = f"Invalid net-zero target years (>{ProjectionControls.TARGET_YEAR}) are entered for companies with ID: {c_ids_invalid_netzero_year}"
            logger.warning(warning_message)
            target_data = target_data[~mask]

        mask = target_data.netzero_year.isna()
        if mask.any():
            c_ids_without_netzero_year = unique_ids(mask)
            warning_message = f"Companies without netzero targets: {c_ids_without_netzero_year}"
            # target_data.loc[mask, 'netzero_year'] = ProjectionControls.TARGET_YEAR

        c_ids_with_nonnumeric_target = list(target_data[target_data['target_reduction_ambition'].map(lambda x: isinstance(x, str))].index)
        if c_ids_with_nonnumeric_target:
            error_message = f"Non-numeric target reduction ambition is invalid; please fix companies with ID: " \
                            f"{c_ids_with_nonnumeric_target}"
            logger.error(error_message)
            raise ValueError(error_message)
        c_ids_with_increase_target = list(target_data[target_data['target_reduction_ambition'] < 0].index)
        if c_ids_with_increase_target:
            error_message = f"Negative target reduction ambition is invalid and entered for companies with ID: " \
                            f"{c_ids_with_increase_target}"
            logger.error(error_message)
            raise ValueError(error_message)

        # https://stackoverflow.com/a/74193599/1291237
        with warnings.catch_warnings():
            # Setting values in-place is fine, ignore the warning in Pandas >= 1.5.0
            # This can be removed, if Pandas 1.5.0 does not need to be supported any longer.
            # See also: https://stackoverflow.com/q/74057367/859591
            warnings.filterwarnings(
                "ignore",
                category=DeprecationWarning,
                message=(
                    ".*will attempt to set the values inplace instead of always setting a new array. "
                    "To retain the old behavior, use either.*"
                ),
            )

            target_data = target_data.assign(
                target_scope=target_data
                .target_scope.replace(r'[\n\r]+', '+', regex=True)
                .replace(r'\bs([123])', r'S\1', regex=True)
                .str.strip()
                .replace(r' ?\+ ?', '+', regex=True)
            )

        return target_data

    def _company_df_to_model(self, df_fundamentals: pd.DataFrame,
                             df_target_data: pd.DataFrame,
                             df_historic_data: pd.DataFrame) -> List[ICompanyData]:

        """
        transforms target Dataframe into list of ICompanyData instances.
        We don't necessarily have enough info to do target projections at this stage.

        :param df_fundamentals: pandas Dataframe with fundamental data; if None, use self._companies
        :param df_target_data: pandas Dataframe with target data; could be empty if we are partially initialized
        :param df_historic_data: pandas Dataframe with historic emissions, intensity, and production information; could be empty
        :return: A list containing the ICompanyData objects
        """
        if df_fundamentals is not None:
            companies_data_dict = df_fundamentals.to_dict(orient="records")
        else:
            companies_data_dict = [dict(c) for c in self._companies]
        model_companies: List[ICompanyData] = []
        base_year = self.projection_controls.BASE_YEAR

        for company_data in companies_data_dict:
            # company_data is a dict, not a dataframe
            try:
                # In this world (different from excel.py) we initialize projected_intensities and projected_targets
                # in a later step, after we know we have valid benchmark data
                company_id = company_data[ColumnsConfig.COMPANY_ID]

                # the ghg_s1s2 and ghg_s3 variables are values "as of" the financial data
                # TODO pull ghg_s1s2 and ghg_s3 from historic data as appropriate

                if not df_historic_data.empty:
                    df_historic_data = df_historic_data.sort_index(level=df_historic_data.index.names)
                    # FIXME: Is this the best place to finalize base_year_production, ghg_s1s2, and ghg_s3 data?
                    # Something tells me these parameters should be removed in favor of querying historical data directly
<<<<<<< HEAD
                    company_data[ColumnsConfig.BASE_YEAR_PRODUCTION] = df_historic_data.loc[
                        company_id, 'Productions', 'production'][base_year]
                    try:
                        company_data[ColumnsConfig.GHG_SCOPE12] = df_historic_data.loc[
                            company_id, 'Emissions', 'S1S2'][base_year]
=======
                    company_data[ColumnsConfig.BASE_YEAR_PRODUCTION] = asPintSeries(df_historic_data.loc[
                        company_id, 'Productions', 'production'])[base_year]
                    try:
                        company_data[ColumnsConfig.GHG_SCOPE12] = asPintSeries(df_historic_data.loc[
                            company_id, 'Emissions', 'S1S2'])[base_year]
>>>>>>> 1e349523
                    except KeyError:
                        if (company_id, 'Emissions', 'S2') not in df_historic_data.index:
                            logger.warning(f"Scope 2 data missing from company with ID {company_id}; treating as zero")
                            try:
<<<<<<< HEAD
                                company_data[ColumnsConfig.GHG_SCOPE12] = df_historic_data.loc[
                                    company_id, 'Emissions', 'S1'][base_year]
=======
                                company_data[ColumnsConfig.GHG_SCOPE12] = asPintSeries(df_historic_data.loc[
                                    company_id, 'Emissions', 'S1'])[base_year]
>>>>>>> 1e349523
                                df_historic_data.loc[company_id, 'Emissions', 'S2'] = 0
                                df_historic_data = df_historic_data.sort_index(level=df_historic_data.index.names)
                                df_historic_data.loc[company_id, 'Emissions Intensities', 'S2'] = 0
                                df_historic_data = df_historic_data.sort_index(level=df_historic_data.index.names)
                                df_historic_data.loc[(company_id, 'Emissions', 'S2'), :] = df_historic_data.loc[company_id, 'Emissions', 'S1'] * 0
                                df_historic_data.loc[(company_id, 'Emissions Intensities', 'S2'), :] = df_historic_data.loc[company_id, 'Emissions Intensities', 'S1'] * 0
                            except KeyError:
                                try:
<<<<<<< HEAD
                                    company_data[ColumnsConfig.GHG_SCOPE12] = df_historic_data.loc[
                                        company_id, 'Emissions', 'S1S2S3'][base_year]
=======
                                    company_data[ColumnsConfig.GHG_SCOPE12] = asPintSeries(df_historic_data.loc[
                                        company_id, 'Emissions', 'S1S2S3'])[base_year]
>>>>>>> 1e349523
                                    logger.warning(f"Using S1+S2+S3 as GHG_SCOPE12 because no Scope 1 or Scope 2 available for company with ID {company_id}")
                                    # FIXME: we should not allocate these here, but rather in the benchmark alignment code
                                    if False:
                                        df_historic_data.loc[company_id, 'Emissions', 'S1S2'] = df_historic_data.loc[company_id, 'Emissions Intensities', 'S1S2'] = 0
                                        df_historic_data.loc[(company_id, 'Emissions', 'S1S2'), :] = df_historic_data.loc[company_id, 'Emissions', 'S1S2S3'] * 0
                                        df_historic_data.loc[(company_id, 'Emissions Intensities', 'S1S2'), :] = df_historic_data.loc[company_id, 'Emissions Intensities', 'S1S2S3'] * 0
                                except KeyError:
                                    logger.error(f"Company {company_id} snuck into finalization without any useable S1, S2, S1+S2, or S1+S2+S3 data")
                                    company_data[ColumnsConfig.GHG_SCOPE12] = Q_(np.nan, 'Mt CO2e')
                        else:
                            # S1S2 as an emissions total upstream from S1+S2.  While normally done upstream, not done for newly created company_ids.
                            try:
                                company_data[ColumnsConfig.GHG_SCOPE12] = (
<<<<<<< HEAD
                                    df_historic_data.loc[company_id, 'Emissions', 'S1'][base_year]
                                    + df_historic_data.loc[company_id, 'Emissions', 'S2'][base_year])
=======
                                    asPintSeries(df_historic_data.loc[company_id, 'Emissions', 'S1'])[base_year]
                                    + asPintSeries(df_historic_data.loc[company_id, 'Emissions', 'S2'])[base_year])
>>>>>>> 1e349523
                                df_historic_data.loc[company_id, 'Emissions', 'S1S2'] = df_historic_data.loc[company_id, 'Emissions Intensities', 'S1S2'] = 0
                                df_historic_data.loc[(company_id, 'Emissions', 'S1S2'), :] = df_historic_data.loc[company_id, 'Emissions', 'S1'] + df_historic_data.loc[company_id, 'Emissions', 'S2']
                                df_historic_data.loc[(company_id, 'Emissions Intensities', 'S1S2'), :] = df_historic_data.loc[company_id, 'Emissions Intensities', 'S1'] + df_historic_data.loc[company_id, 'Emissions Intensities', 'S2']
                            except KeyError:
                                logger.error(f"Scope 1 data missing from Company with ID {company_id}; treating as zero")
<<<<<<< HEAD
                                company_data[ColumnsConfig.GHG_SCOPE12] = df_historic_data.loc[company_id, 'Emissions', 'S2'][base_year]
=======
                                company_data[ColumnsConfig.GHG_SCOPE12] = asPintSeries(df_historic_data.loc[company_id, 'Emissions', 'S2'])[base_year]
>>>>>>> 1e349523
                                df_historic_data.loc[company_id, 'Emissions', 'S1'] = 0
                                df_historic_data = df_historic_data.sort_index(level=df_historic_data.index.names)
                                df_historic_data.loc[company_id, 'Emissions Intensities', 'S1'] = 0
                                df_historic_data = df_historic_data.sort_index(level=df_historic_data.index.names)
                                df_historic_data.loc[(company_id, 'Emissions', 'S1'), :] = df_historic_data.loc[company_id, 'Emissions', 'S2'] * 0
                                df_historic_data.loc[(company_id, 'Emissions Intensities', 'S1'), :] = df_historic_data.loc[company_id, 'Emissions Intensities', 'S2'] * 0
                    try:
<<<<<<< HEAD
                        company_data[ColumnsConfig.GHG_SCOPE3] = df_historic_data.loc[
                            company_id, 'Emissions', 'S3'][base_year]
=======
                        company_data[ColumnsConfig.GHG_SCOPE3] = asPintSeries(df_historic_data.loc[
                            company_id, 'Emissions', 'S3'])[base_year]
>>>>>>> 1e349523
                    except KeyError:
                        # If there was no relevant historic S3 data, don't try to use it
                        pass
                    company_data[ColumnsConfig.HISTORIC_DATA] = dict(self._convert_historic_data(
                        df_historic_data.loc[[company_id]].reset_index()))
                else:
                    company_data[ColumnsConfig.HISTORIC_DATA] = None

                if company_id in df_target_data.index:
                    company_data[ColumnsConfig.TARGET_DATA] = [dict(td) for td in self._convert_target_data(
                        # don't let a single row of df_target_data become a pd.Series
                        df_target_data.loc[[company_id]].reset_index())]
                else:
                    company_data[ColumnsConfig.TARGET_DATA] = None

                # handling of missing market cap data is mainly done in _convert_from_template_company_data()
                # FIXME: needs currency units!
                if company_data[ColumnsConfig.COMPANY_MARKET_CAP] is pd.NA:
                    company_data[ColumnsConfig.COMPANY_MARKET_CAP] = np.nan

                model_companies.append(ICompanyData.parse_obj(company_data))
            except ValidationError as err:
                logger.error(f"{err}: (One of) the input(s) of company with ID {company_id} is invalid")
                # breakpoint()
                raise
        return model_companies

    # Workaround for bug (https://github.com/pandas-dev/pandas/issues/20824) in Pandas where NaN are treated as zero 
    def _np_sum(g):
        return np.sum(g.values)

    def _convert_target_data(self, target_data: pd.DataFrame) -> List[ITargetData]:
        """
        :param historic: historic production, emission and emission intensity data for a company
        :return: IHistoricData Pydantic object
        """
        target_data = target_data.rename(columns={'target_year': 'target_end_year', 'target_reduction_ambition': 'target_reduction_pct',})
        target_data = target_data.assign(netzero_year=target_data.netzero_year.astype('object').replace({pd.NA:None}))
        return [ITargetData(**td) for td in target_data.to_dict('records')]

    def _get_historic_data(self, company_ids: List[str], historic_data: pd.DataFrame) -> pd.DataFrame:
        """
        get the historic data for list of companies
        :param company_ids: list of company ids
        :param historic_data: Dataframe Productions, Emissions, and Emissions Intensities mixed together
        :return: historic data with unit attributes added on a per-element basis
        """
        missing_ids = [company_id for company_id in company_ids if company_id not in historic_data.index]
        if missing_ids:
            error_message = f"Company ids missing in provided historic data: {missing_ids}"
            logger.error(error_message)
            raise ValueError(error_message)

        for year in self.historic_years:
            historic_data[year] = historic_data[year].map(str) + " " + historic_data['units']
        return historic_data.loc[company_ids]

    # In the following several methods, we implement SCOPE as STRING (used by Excel handlers)
    # so that the resulting scope dictionary can be used to pass values to named arguments
    def _convert_historic_data(self, historic: pd.DataFrame) -> IHistoricData:
        """
        :param historic: historic production, emission and emission intensity data for a company (already unitized)
        :return: IHistoricData Pydantic object
        """
        try:
            # Save ``company_id`` in case we need it for an error message
            company_id = historic.company_id.iloc[0]
            historic = historic.drop(columns='company_id')
            historic_t = asPintDataFrame(historic.set_index(['variable', 'scope']).T)
        except pint.errors.DimensionalityError as err:
            logger.error(f"Dimensionality error {err} in 'historic' DataFrame for company_id {company_id}:\n{historic}")
            # breakpoint()
            raise

        # The conversion routines all use transposed data to preserve PintArray columns
        hd = IHistoricData(productions=self._convert_to_historic_productions(historic_t[VariablesConfig.PRODUCTIONS]),
                           emissions=self._convert_to_historic_emissions(historic_t[VariablesConfig.EMISSIONS]),
                           emissions_intensities=self._convert_to_historic_ei(historic_t[VariablesConfig.EMISSIONS_INTENSITIES]))
        return hd

    @classmethod
    def _squeeze_NA_to_nan(cls, ser):
        x = ser
        if isinstance(x, pd.Series):
            x = x.squeeze()
        if x.m is pd.NA:
            return PintType(x.u).na_value
        return x

    # Note that for the three following functions, we pd.Series.squeeze() the results because it's just one year / one company
    def _convert_to_historic_emissions(self, emissions_t: pd.DataFrame) -> Optional[IHistoricEmissionsScopes]:
        """
        :param emissions: historic emissions data for a company
        :return: List of historic emissions per scope, or None if no data are provided
        """
        if emissions_t.empty:
            return None
        emissions_scopes = dict.fromkeys(EScope.get_scopes(), [])
        for scope_name, emissions in emissions_t.items():
            if not emissions.empty:
                emissions_scopes[scope_name] = [
                    IEmissionRealization(year=year, value=TemplateProviderCompany._squeeze_NA_to_nan(emissions.loc[year])) for year in self.historic_years
                ]
        return IHistoricEmissionsScopes(**emissions_scopes)

    def _convert_to_historic_productions(self, productions_t: pd.DataFrame) -> Optional[List[IProductionRealization]]:
        """
        :param productions: historic production data for a company
        :return: A list containing historic productions, or None if no data are provided
        """
        if productions_t.empty:
            return None
        return [IProductionRealization(year=year, value=TemplateProviderCompany._squeeze_NA_to_nan(productions_t.loc[year])) for year in self.historic_years]

    def _convert_to_historic_ei(self, intensities_t: pd.DataFrame) -> Optional[IHistoricEIScopes]:
        """
        :param intensities: historic emission intensity data for a company
        :return: A list of historic emission intensities per scope, or None if no data are provided
        """
        if intensities_t.empty:
            return None
        intensity_scopes = dict.fromkeys(EScope.get_scopes(), [])
        for scope_name, intensities in intensities_t.items():
            if not intensities.empty:
                intensity_scopes[scope_name] = [
                    IEIRealization(year=year, value=TemplateProviderCompany._squeeze_NA_to_nan(intensities.loc[year])) for year in self.historic_years
                ]
        return IHistoricEIScopes(**intensity_scopes)

    def get_company_fundamentals(self, company_ids: List[str]) -> pd.DataFrame:
        """
        :param company_ids: A list of company IDs
        :return: A pandas DataFrame with company fundamental info per company (company_id is a column)
        FIXME: Callers want non-fundamental data here: base_year_production, ghg_s1s2, ghg_s3
        """
        excluded_cols = ['projected_targets', 'projected_intensities', 'historic_data', 'target_data']
        df = pd.DataFrame.from_records(
            [dict(ICompanyData.parse_obj({k:v for k, v in dict(c).items() if k not in excluded_cols}))
             for c in self.get_company_data(company_ids)]).set_index(self.column_config.COMPANY_ID)
        # company_ids_idx = pd.Index(company_ids)
        # df = self.df_fundamentals.loc[company_ids_idx]
        return df<|MERGE_RESOLUTION|>--- conflicted
+++ resolved
@@ -89,24 +89,11 @@
             logger.error("Cannot estimate value of whole DataFrame; Something went wrong with GroupBy operation")
             raise ValueError
         y = y[y.map(lambda x: not ITR.isna(x))]
-<<<<<<< HEAD
-=======
-        if len(y)==0:
-            return np.nan
-        if not y.map(lambda x: isinstance(x, pint.Quantity)).all():
-            # In the non-Quantity case, we might be "averaging" string values
-            x = y.unique()
-            if len(x)==1:
-                return x[0]
-            logger.error(f"Invalid attempt to estimate average of these items: {x}")
-            raise ValueError
->>>>>>> 1e349523
     except TypeError:
         # FIXME: can get here if we have garbage units in one row (such as 't/MWh') that don't match another ('t CO2e/MWh')
         # Need to deal with that...
         logger.error(f"type_error({y}), so returning {y.values}[0]")
         return y.iloc[0]
-<<<<<<< HEAD
     if len(y) == 0:
         return np.nan
     if len(y) == 1:
@@ -129,22 +116,7 @@
     return est_value
 
 # FIXME: Should make this work with a pure PintArray
-=======
-    # This relies on the fact that we can now see Quantity(np.nan, ...) for both float and ufloat magnitudes
-    # remove NaNs, which mess with mean estimation
-    x = PA_._from_sequence(y)
-    if len(x) == 1:
-        # If there's only one non-NaN input, return that one
-        return x[0]
-    if ITR.HAS_UNCERTAINTIES:
-        wavg = ITR.umean(x.quantity.m)
-    else:
-        wavg = np.mean(x.quantity.m)
-    est_value = Q_(wavg, x.quantity.u)
-    return est_value
-
-# FIXME: Should make this work with a pure PintArray.
->>>>>>> 1e349523
+
 # Callers have already reduced multiple SUBMETRICS to a single rows using _estimated_value.
 # However, pd.Categorize normalization might set several submetrics to NaN.  Ideally, we
 # have more highly prioritized metrics than that, but if not, we can still fix things here.
@@ -162,12 +134,6 @@
     if len(x) == 1:
         # Nothing to prioritize
         return x.iloc[0]
-<<<<<<< HEAD
-=======
-    if x.index[0][2]!='production' and x.index[0][1] in ['DE0005220008']:
-        breakpoint()
-
->>>>>>> 1e349523
     # NaN values in pd.Categorical means we did not understand the prioritization of the submetric; *unrecognized* pushes to bottom
     x.submetric = x.submetric.fillna('*unrecognized*')
     x = x.sort_values('submetric')
@@ -336,16 +302,11 @@
                          .set_index([ColumnsConfig.SCOPE,'index'], append=True))
             case1_idx = df2.index.intersection(df1_case1.index)
             case2_idx = df2.index.intersection(df1_case2.index)
-<<<<<<< HEAD
             # Mulitiplication of quantities results in concatenation of units, but NaNs might not be wrapped with their own units.
             # When we multiply naked NaNs by quantities, we get a defective concatenation.  Fix this by transposing df3 so we can use
             # PintArrays.  Those multiplications will create proper unit math for both numbers and NaNs
             df3_t = pd.concat([asPintDataFrame(df2.loc[case1_idx].T).mul(asPintDataFrame(df1_case1.loc[case1_idx, esg_year_columns].T)),
                                asPintDataFrame(df2.loc[case2_idx].T).mul(asPintDataFrame(df1_case2.loc[case2_idx, esg_year_columns].T))],
-=======
-            df3_t = pd.concat([asPintDataFrame(df2.loc[case1_idx].T).mul(asPintDataFrame(df1_case1.loc[case1_idx, esg_year_columns].T), axis=1),
-                               asPintDataFrame(df2.loc[case2_idx].T).mul(asPintDataFrame(df1_case2.loc[case2_idx, esg_year_columns].T), axis=1)],
->>>>>>> 1e349523
                               axis=1)
             if ITR.HAS_UNCERTAINTIES:
                 df4 = df3_t.astype('pint[t CO2e]').T # .drop_duplicates() # When we have uncertainties, multiple observations influence the observed error term
@@ -906,14 +867,9 @@
                 assert 'sector' not in df3.index.names and 'submetric' not in df3.index.names
 
             # Avoid division by zero problems with zero-valued production metrics
-<<<<<<< HEAD
             df3_num_t = asPintDataFrame(df3.xs(VariablesConfig.EMISSIONS, level=1).T)
             df3_denom_t = asPintDataFrame(df3.xs((VariablesConfig.PRODUCTIONS, 'production'), level=[1,2]).T)
             df4 = (df3_num_t * df3_denom_t.rdiv(1.0).apply(lambda x: x.map(lambda y: x.dtype.na_value if ITR.isna(y) else Q_(0, x.dtype.units) if y.m==np.inf else y))).T
-=======
-            df4 = asPintDataFrame(df3.xs(VariablesConfig.EMISSIONS, level=1).T).div(
-                asPintDataFrame(df3.xs((VariablesConfig.PRODUCTIONS, 'production'), level=[1,2]).T), axis=1).T
->>>>>>> 1e349523
             df4['variable'] = VariablesConfig.EMISSIONS_INTENSITIES
             df4 = df4.reset_index().set_index(['company_id', 'variable', 'scope'])
             # Build df5 from PintArrays, not object types
@@ -1100,30 +1056,17 @@
                     df_historic_data = df_historic_data.sort_index(level=df_historic_data.index.names)
                     # FIXME: Is this the best place to finalize base_year_production, ghg_s1s2, and ghg_s3 data?
                     # Something tells me these parameters should be removed in favor of querying historical data directly
-<<<<<<< HEAD
                     company_data[ColumnsConfig.BASE_YEAR_PRODUCTION] = df_historic_data.loc[
                         company_id, 'Productions', 'production'][base_year]
                     try:
-                        company_data[ColumnsConfig.GHG_SCOPE12] = df_historic_data.loc[
-                            company_id, 'Emissions', 'S1S2'][base_year]
-=======
-                    company_data[ColumnsConfig.BASE_YEAR_PRODUCTION] = asPintSeries(df_historic_data.loc[
-                        company_id, 'Productions', 'production'])[base_year]
-                    try:
                         company_data[ColumnsConfig.GHG_SCOPE12] = asPintSeries(df_historic_data.loc[
                             company_id, 'Emissions', 'S1S2'])[base_year]
->>>>>>> 1e349523
                     except KeyError:
                         if (company_id, 'Emissions', 'S2') not in df_historic_data.index:
                             logger.warning(f"Scope 2 data missing from company with ID {company_id}; treating as zero")
                             try:
-<<<<<<< HEAD
-                                company_data[ColumnsConfig.GHG_SCOPE12] = df_historic_data.loc[
-                                    company_id, 'Emissions', 'S1'][base_year]
-=======
                                 company_data[ColumnsConfig.GHG_SCOPE12] = asPintSeries(df_historic_data.loc[
                                     company_id, 'Emissions', 'S1'])[base_year]
->>>>>>> 1e349523
                                 df_historic_data.loc[company_id, 'Emissions', 'S2'] = 0
                                 df_historic_data = df_historic_data.sort_index(level=df_historic_data.index.names)
                                 df_historic_data.loc[company_id, 'Emissions Intensities', 'S2'] = 0
@@ -1132,13 +1075,8 @@
                                 df_historic_data.loc[(company_id, 'Emissions Intensities', 'S2'), :] = df_historic_data.loc[company_id, 'Emissions Intensities', 'S1'] * 0
                             except KeyError:
                                 try:
-<<<<<<< HEAD
-                                    company_data[ColumnsConfig.GHG_SCOPE12] = df_historic_data.loc[
-                                        company_id, 'Emissions', 'S1S2S3'][base_year]
-=======
                                     company_data[ColumnsConfig.GHG_SCOPE12] = asPintSeries(df_historic_data.loc[
                                         company_id, 'Emissions', 'S1S2S3'])[base_year]
->>>>>>> 1e349523
                                     logger.warning(f"Using S1+S2+S3 as GHG_SCOPE12 because no Scope 1 or Scope 2 available for company with ID {company_id}")
                                     # FIXME: we should not allocate these here, but rather in the benchmark alignment code
                                     if False:
@@ -1152,23 +1090,14 @@
                             # S1S2 as an emissions total upstream from S1+S2.  While normally done upstream, not done for newly created company_ids.
                             try:
                                 company_data[ColumnsConfig.GHG_SCOPE12] = (
-<<<<<<< HEAD
-                                    df_historic_data.loc[company_id, 'Emissions', 'S1'][base_year]
-                                    + df_historic_data.loc[company_id, 'Emissions', 'S2'][base_year])
-=======
                                     asPintSeries(df_historic_data.loc[company_id, 'Emissions', 'S1'])[base_year]
                                     + asPintSeries(df_historic_data.loc[company_id, 'Emissions', 'S2'])[base_year])
->>>>>>> 1e349523
                                 df_historic_data.loc[company_id, 'Emissions', 'S1S2'] = df_historic_data.loc[company_id, 'Emissions Intensities', 'S1S2'] = 0
                                 df_historic_data.loc[(company_id, 'Emissions', 'S1S2'), :] = df_historic_data.loc[company_id, 'Emissions', 'S1'] + df_historic_data.loc[company_id, 'Emissions', 'S2']
                                 df_historic_data.loc[(company_id, 'Emissions Intensities', 'S1S2'), :] = df_historic_data.loc[company_id, 'Emissions Intensities', 'S1'] + df_historic_data.loc[company_id, 'Emissions Intensities', 'S2']
                             except KeyError:
                                 logger.error(f"Scope 1 data missing from Company with ID {company_id}; treating as zero")
-<<<<<<< HEAD
-                                company_data[ColumnsConfig.GHG_SCOPE12] = df_historic_data.loc[company_id, 'Emissions', 'S2'][base_year]
-=======
                                 company_data[ColumnsConfig.GHG_SCOPE12] = asPintSeries(df_historic_data.loc[company_id, 'Emissions', 'S2'])[base_year]
->>>>>>> 1e349523
                                 df_historic_data.loc[company_id, 'Emissions', 'S1'] = 0
                                 df_historic_data = df_historic_data.sort_index(level=df_historic_data.index.names)
                                 df_historic_data.loc[company_id, 'Emissions Intensities', 'S1'] = 0
@@ -1176,13 +1105,8 @@
                                 df_historic_data.loc[(company_id, 'Emissions', 'S1'), :] = df_historic_data.loc[company_id, 'Emissions', 'S2'] * 0
                                 df_historic_data.loc[(company_id, 'Emissions Intensities', 'S1'), :] = df_historic_data.loc[company_id, 'Emissions Intensities', 'S2'] * 0
                     try:
-<<<<<<< HEAD
-                        company_data[ColumnsConfig.GHG_SCOPE3] = df_historic_data.loc[
-                            company_id, 'Emissions', 'S3'][base_year]
-=======
                         company_data[ColumnsConfig.GHG_SCOPE3] = asPintSeries(df_historic_data.loc[
                             company_id, 'Emissions', 'S3'])[base_year]
->>>>>>> 1e349523
                     except KeyError:
                         # If there was no relevant historic S3 data, don't try to use it
                         pass

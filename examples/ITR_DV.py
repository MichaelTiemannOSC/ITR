--- conflicted
+++ resolved
@@ -481,27 +481,14 @@
             inline=True,
         ),
         html.Hr(),  # small space from the top
-<<<<<<< HEAD
-        dbc.Row(  # Mean / Median projection
-            [
-                dbc.Col(
-                    dbc.Label("\N{level slider} Select method for projection"),
-=======
         dbc.Row(  # Set ProjectionControls TARGET_YEAR
             [
                 dbc.Col(
                     dbc.Label("\N{wrench} Select projection end year (2025-2050)"),
->>>>>>> 7c8fbfd8
                     width=benchmark_width,
                 ),
                 dbc.Col(
                     [
-<<<<<<< HEAD
-                        dbc.Button("\N{books}", id="hover-target6", color="link", n_clicks=0),
-                        dbc.Popover(dbc.PopoverBody(
-                            "Select method of averaging trend of emission intensities projections"),
-                                    id="hover6", target="hover-target6", trigger="hover"),
-=======
                         dbc.Button("\N{calendar}", id="hover-target9", color="link", n_clicks=0),
                         dbc.Popover(dbc.PopoverBody(
                             "Select the ending year of the benchmark analysis"),
@@ -532,28 +519,18 @@
                         dbc.Popover(dbc.PopoverBody(
                             "Select benchmark scaling methodology"),
                                     id="hover11", target="hover-target11", trigger="hover"),
->>>>>>> 7c8fbfd8
                     ], width=2,
                 ),
             ],
             align="center",
         ),
         dcc.RadioItems(
-<<<<<<< HEAD
-            id="projection-method",
-            options=[
-                {'label': 'Median', 'value': 'median'},
-                {'label': 'Mean', 'value': 'mean'},
-            ],
-            value='median',
-=======
             id="budget-method",
             options=[
                 {'label': 'Absolute', 'value': 'absolute'},
                 {'label': 'Contraction', 'value': 'contraction'},
             ],
             value='absolute',
->>>>>>> 7c8fbfd8
             inputStyle={"margin-right": "10px", "margin-left": "30px"},
             inline=True,
         ),
@@ -1559,10 +1536,7 @@
         # FIXME: we're going to have to deal with NULL ghg_s3, and possible ghg_s1s2
         ghg_s3=lambda x: quantify_col(x, 'ghg_s3', 't CO2e'),
         cumulative_budget=lambda x: quantify_col(x, 'cumulative_budget', 't CO2e'),
-<<<<<<< HEAD
-=======
         cumulative_scaled_budget=lambda x: quantify_col(x, 'cumulative_scaled_budget', 't CO2e'),
->>>>>>> 7c8fbfd8
         cumulative_trajectory=lambda x: quantify_col(x, 'cumulative_trajectory', 't CO2e'),
         cumulative_target=lambda x: quantify_col(x, 'cumulative_target', 't CO2e'),
         trajectory_score=lambda x: quantify_col(x, 'trajectory_score', 'delta_degC'),
@@ -1629,12 +1603,8 @@
     filt_df.loc[:, 'cumulative_usage'] = (filt_df.cumulative_target.fillna(filt_df.cumulative_trajectory)
                                           +filt_df.cumulative_trajectory.fillna(filt_df.cumulative_target)
                                           + ureg('t CO2e'))/2.0
-<<<<<<< HEAD
-    fig1_kwargs = dict(x="cumulative_budget", y="cumulative_usage",
-=======
     budget_column=ColumnsConfig.CUMULATIVE_SCALED_BUDGET if budget_meth=='contraction' else ColumnsConfig.CUMULATIVE_BUDGET
     fig1_kwargs = dict(x=budget_column, y="cumulative_usage",
->>>>>>> 7c8fbfd8
                        size="investment_value",
                        color="sector", labels={"color": "Sector"},
                        hover_data=["company_name", "investment_value", "temperature_score"],
@@ -1643,13 +1613,8 @@
     if sec:
         fig1_kwargs['text'] = 'company_name'
     fig1 = dequantify_plotly(px.scatter, filt_df, **fig1_kwargs)
-<<<<<<< HEAD
-    min_xy = min(min(ITR.nominal_values(filt_df.cumulative_budget.pint.m)), min(ITR.nominal_values(filt_df.cumulative_usage.pint.m)))/2.0
-    max_xy = max(max(ITR.nominal_values(filt_df.cumulative_budget.pint.m)), max(ITR.nominal_values(filt_df.cumulative_usage.pint.m)))*2.0
-=======
     min_xy = min(min(ITR.nominal_values(filt_df[budget_column].pint.m)), min(ITR.nominal_values(filt_df.cumulative_usage.pint.m)))/2.0
     max_xy = max(max(ITR.nominal_values(filt_df[budget_column].pint.m)), max(ITR.nominal_values(filt_df.cumulative_usage.pint.m)))*2.0
->>>>>>> 7c8fbfd8
     fig1.add_shape(dict(type='line', line_dash="dash", line_color="red", opacity=0.5, layer='below',
                         yref='y', xref='x', xsizemode='scaled', ysizemode='scaled',
                         y0=min_xy, y1=max_xy, x0=min_xy, x1=max_xy))
@@ -1782,22 +1747,14 @@
 
     # input for the dash table
     common_columns = [
-<<<<<<< HEAD
-        'company_name', 'company_id', 'region', 'sector', 'scope', 'cumulative_budget', 'investment_value',
-=======
         'company_name', 'company_id', 'region', 'sector', 'scope', 'cumulative_budget', 'cumulative_scaled_budget', 'investment_value',
->>>>>>> 7c8fbfd8
         'trajectory_score', 'trajectory_exceedance_year', 'target_score', 'target_exceedance_year',
         'temperature_score']
     for col in ['trajectory_exceedance_year', 'target_exceedance_year']:
         if col not in filt_df.columns:
             common_columns.remove(col)
     df_for_output_table = filt_df.reset_index('company_id')[common_columns].copy()
-<<<<<<< HEAD
-    for col in ['temperature_score', 'trajectory_score', 'target_score', 'cumulative_budget']:
-=======
     for col in ['temperature_score', 'trajectory_score', 'target_score', 'cumulative_budget', 'cumulative_scaled_budget']:
->>>>>>> 7c8fbfd8
         df_for_output_table[col] = ITR.nominal_values(df_for_output_table[col].pint.m).round(2)  # f"{q:.2f~#P}"
         # pd.to_numeric(...).round(2)
     df_for_output_table['investment_value'] = df_for_output_table['investment_value'].apply(
@@ -1876,10 +1833,7 @@
         # FIXME: we're going to have to deal with NULL ghg_s3, and possible ghg_s1s2
         ghg_s3=lambda x: quantify_col(x, 'ghg_s3', 't CO2e'),
         cumulative_budget=lambda x: quantify_col(x, 'cumulative_budget', 't CO2e'),
-<<<<<<< HEAD
-=======
         cumulative_scaled_budget=lambda x: quantify_col(x, 'cumulative_scaled_budget', 't CO2e'),
->>>>>>> 7c8fbfd8
         cumulative_trajectory=lambda x: quantify_col(x, 'cumulative_trajectory', 't CO2e'),
         cumulative_target=lambda x: quantify_col(x, 'cumulative_target', 't CO2e'),
         trajectory_score=lambda x: quantify_col(x, 'trajectory_score', 'delta_degC'),

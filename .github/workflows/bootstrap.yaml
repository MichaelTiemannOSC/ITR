--- conflicted
+++ resolved
@@ -270,14 +270,9 @@
         env:
           GITHUB_TOKEN: ${{ github.token }}
         with:
-<<<<<<< HEAD
           # Note: Requires a specific/defined Personal Access Token
           token: ${{ secrets.ACTIONS_WORKFLOW }}
           commit-message: "Chore: Update DevOps tooling from central repository [skip ci]"
-=======
-          token: ${{ github.token }}
-          commit-message: "Chore: Update DevOps tooling from central repository [skip-ci]"
->>>>>>> 6aa1e58f
           signoff: "true"
           base: main
           branch: ${{ steps.update-repository.outputs.branchname }}
